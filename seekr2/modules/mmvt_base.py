--- conflicted
+++ resolved
@@ -328,11 +328,7 @@
         within the expected anchor. Return True if passed, return
         False if failed.
         """
-<<<<<<< HEAD
-        TOL = 0.001
-=======
-        
->>>>>>> 027df9a1
+
         system = context.getSystem()
         if positions is None:
             state = context.getState(getPositions=True)
