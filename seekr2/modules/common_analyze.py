"""
common_analyze.py

Classes, functions and other objects used for analyzing SEEKR2 
simulation outputs common to MMVT and Elber calculation types.
"""

import os
import glob
import xml.etree.ElementTree as ET
import subprocess
import random
from collections import defaultdict

import numpy as np
from scipy import linalg as la
from scipy.stats import gamma

import seekr2.modules.common_base as base

# The power to raise a matrix to when computing stationary probabilities
MATRIX_EXPONENTIAL = 9999999

GAS_CONSTANT = 0.0019872 # in kcal/mol*K
DEFAULT_IMAGE_DIR = "images_and_plots/"

class MissingStatisticsError(Exception):
    """Catch a very specific type of error in analysis stage."""
    pass

def solve_rate_matrix(Q_hat, max_iter=100, ETOL=1e-10):
    """
    Use an infinite series combined with a divide-and-conquer method
    to solve the Q-matrix since the numpy/scipy solver tends to have 
    numerical instabilities.
    """
    
    K_hat = Q_to_K(Q_hat)
    sum_of_series = np.identity(K_hat.shape[0], dtype=np.longdouble)
    for i in range(max_iter):
        n = 2**i
        K_pow_n = np.linalg.matrix_power(K_hat, n)
        section = K_pow_n @ sum_of_series
        sum_of_series += section
        error = np.linalg.norm(section)
        if error < ETOL:
            break
    T = np.zeros(Q_hat.shape, dtype=np.longdouble)
    t_vector = np.zeros((Q_hat.shape[0], 1), dtype=np.longdouble)
    for i in range(Q_hat.shape[0]):
        T[i,i] = -1.0 / Q_hat[i,i]
        t_vector[i,0] = T[i,i]
    one_vector = np.ones((Q_hat.shape[0]), dtype=np.longdouble)
    times = sum_of_series @ T @ one_vector
    return times

def Q_to_K(Q):
    """Given a rate matrix Q, compute probability transition matrix K."""
    
    K = np.zeros(Q.shape, dtype=np.longdouble)
    for i in range(Q.shape[0]):
        for j in range(Q.shape[0]):
            if i == j:
                K[i,j] = 0.0
            else:
                K[i,j] = -Q[i,j] / Q[i,i]
    return K

#def make_elber_K_matrix(oldK):
#    """Make a K matrix that is compatible with Elber milestoning."""
#    old_shape = oldK.shape
#    print("oldK:", oldK)
#    exit()
#    K_hat

def quadriture(err1, err2):
    """Add two errors in quadriture."""
    
    return float(np.sqrt(err1**2 + err2**2))

def minor1d(array1d, i):
    """Accept 1D array and return a new array with element i removed."""
    
    range1 = list(range(i)) + list(range(i+1, array1d.shape[0]))
    return array1d[np.array(range1)]
    
def minor2d(array2d, i, j):
    """
    Accept matrix array2d and return a new matrix with row i and 
    column j removed.
    """
    
    range1 = list(range(i)) + list(range(i+1, array2d.shape[0]))
    range2 = list(range(j)) + list(range(j+1,array2d.shape[1]))
    return array2d[np.array(range1)[:,np.newaxis], np.array(range2)]

def pretty_string_value_error(value, error, error_digits=2, use_unicode=True):
    """
    Returns a value/error combination of numbers in a scientifically 
    'pretty' format.
    
    Scientific quantities often come as a *value* (the actual 
    quantity) and the *error* (the uncertainty in the value).
        
    Given two floats, value and error, return the two in a 
    'pretty' formatted string: where the value and error are truncated
    at the correct precision.
    
    Parameters
    ----------
    value : float
        The quantity in question
        
    error : float
        The uncertainty of the quantity
        
    error_digits : int, default 2
        How many significant figures the error has. Scientific 
        convention holds that errors have 1 or (at most) 2 significant
        figures. The larger number of digits is chosen here by default.
        
    Returns
    -------
    new_string : str
        A new list of strings sorted numerically
    
    Examples
    --------
    
        >>> pretty_string_value_error(1.23456789e8, 4.5678e5, 
                                      error_digits=2)
        "1.2346 +/- 0.0046 * 10^+08"
    
        >>> pretty_string_value_error(5.6e-2, 2.0e-3, error_digits=1)
        "5.6 +/- 0.2 * 10^-02"
    """
    
    if value is None:
        return "None"
    if error is None or not np.isfinite(error):
        if use_unicode:
            new_string = "{:.6E} \u00B1 UNKNOWN ERROR MARGIN".format(value)
        else:
            new_string = "{:.6E} +/- UNKNOWN ERROR MARGIN".format(value)
    else:
        if not np.isfinite(value):
            return str(value)
        assert "e" in "{:e}".format(value), "Cannot convert into scientific "\
            "notation: {1}".format(value)
        value_mantissa_str, value_exponent_str = \
            "{:e}".format(value).strip().split('e')
        value_mantissa = float(value_mantissa_str)
        value_exponent = int(value_exponent_str)
        error_mantissa_str, error_exponent_str = \
            "{:e}".format(error).strip().split('e')
        error_mantissa = float(error_mantissa_str)
        error_exponent = int(error_exponent_str)
        padding = value_exponent - error_exponent + error_digits - 1
        if padding < 1: padding = 1
        exp_diff = error_exponent - value_exponent
        string_for_formatting = "{:.%df}" % padding
        new_value_mantissa = string_for_formatting.format(value_mantissa)
        new_error_mantissa = string_for_formatting.format(
            error_mantissa*10**exp_diff)
        
        if use_unicode:
            new_string = "(%s \u00B1 %s) * 10^%s" % (
                new_value_mantissa, new_error_mantissa, value_exponent_str)
        else:
            new_string = "(%s +/- %s) * 10^%s" % (
                new_value_mantissa, new_error_mantissa, value_exponent_str)
    return new_string

def browndye_run_compute_rate_constant(compute_rate_constant_program,
                                       results_filename_list, 
                                       sample_error_from_normal=False):
    """
    run the BrownDye program compute_rate_constant to find k_ons
    and the value k(b).
    
    Parameters:
    -----------
    compute_rate_constant_program : str
        The exact command to use to run the Browndye 
        compute_rate_constant program.
    
    results_filename_list : list
        A list of string paths to the results XML file, which is an 
        output from running the BrownDye program.
    
    sample_error_from_normal : bool, default False
        Add a fluctuation to the k-on value(s) sampled from a
        normal distribution with a standard deviation equal to the
        k-on's error. This is used by the error estimators to 
        incorporate the error in the k_b value obtained from BrownDye.
    
    Results:
    --------
    k_ons : defaultdict
        dictionary whose keys are various milestoning states and
        whose values are the k-ons to those states.
    
    k_on_errors : defaultdict
        dictionary whose keys are various milestoning states and
        whose values are the errors in the k-ons to those states.
    
    reaction_probabilities : defaultdict
        dictionary whose keys are various milestoning states and
        whose values are the probabilities of reaching those states
        from the b-surface.
    
    reaction_probability_errors : defaultdict
        dictionary whose keys are various milestoning states and
        whose values are the errors in the probabilities of 
        reaching those states from the b-surface.
        
    transition_counts : defaultdict
        dictionary whose keys are the various milestone states and 
        also the "escaped" and "stuck" states. The values are the 
        counts of crossings of these various states.
    """
    
    k_ons = defaultdict(float)
    k_on_errors = defaultdict(float)
    reaction_probabilities = defaultdict(float)
    reaction_probability_errors = defaultdict(float)
    transition_counts = defaultdict(int)
    k_b = None
    total_n_trajectories = 0
    
    for results_filename in results_filename_list:
        cmd = "%s < %s" % (compute_rate_constant_program, 
                           results_filename)
        output_string = subprocess.check_output(cmd, shell=True)
        root = ET.fromstring(output_string)
        
        # first, obtain counts directly from the results file
        results_root = ET.parse(results_filename)
        reactions = results_root.find("reactions")
        n_trajectories = int(reactions.find("n_trajectories").text.strip())
        total_n_trajectories += n_trajectories
        stuck = int(reactions.find("stuck").text.strip())
        escaped = int(reactions.find("escaped").text.strip())
        for completed in reactions.iter("completed"):
            name = int(completed.find("name").text.strip())
            n = int(completed.find("n").text.strip())
            transition_counts[name] += n
        transition_counts["escaped"] += escaped
        transition_counts["stuck"] += stuck
        
        # now obtain probabilities and rates
        for rate in root.iter("rate"):
            name = int(rate.find("name").text.strip())
            rate_constant = rate.find("rate_constant")
            k_on_tag = rate_constant.find("mean")
            k_on_tag_high = rate_constant.find("high")
            assert k_on_tag is not None
            assert k_on_tag_high is not None
            k_on = float(k_on_tag.text)
            k_on_error = 0.5*(float(k_on_tag_high.text) - k_on)
            reaction_probability = rate.find("reaction_probability")
            beta_tag = reaction_probability.find("mean")
            beta_tag_high = reaction_probability.find("high")
            assert beta_tag is not None
            assert beta_tag_high is not None
            beta = float(beta_tag.text)
            beta_error = 0.5*(float(beta_tag_high.text) - beta)
            if beta != 0.0:
                k_b = k_on / beta
            
            if sample_error_from_normal:
                k_on = np.random.normal(loc=k_on, scale=k_on_error)
            
    assert k_b is not None, "No BD reactions from the b-surface " \
        "successfully reached any of the milestone surfaces."
    
    for key in transition_counts:
        reaction_probabilities[key] \
            = transition_counts[key] / total_n_trajectories
        k_ons[key] = k_b * reaction_probabilities[key]
        
        if transition_counts[key] > 1:
            reaction_probability_errors[key] = reaction_probabilities[key] \
                / np.sqrt(transition_counts[key]-1)
            k_on_errors[key] = k_b * reaction_probability_errors[key]
        else:
            reaction_probability_errors[key] = 1e99
            k_on_errors[key] = 1e99
        
        if sample_error_from_normal:
            k_ons[key] = np.random.normal(loc=k_ons[key], 
                                          scale=k_on_errors[key])
    
    assert k_ons.keys() == transition_counts.keys()
    return k_ons, k_on_errors, reaction_probabilities, \
        reaction_probability_errors, transition_counts
        
def browndye_parse_bd_milestone_results(results_filename_list, 
                                        sample_error_from_normal=False):
    """
    Read and extract transition probabilities for a BD milestone.
    
    Parameters:
    -----------
    results_filename_list : list
        A list of paths to the results XML files for a BD milestone,
        which is an output from running the BrownDye program.
        
    sample_error_from_normal : bool, default False
        Add a fluctuation to the probabilities sampled from a
        normal distribution with a standard deviation equal to
        1/sqrt(n-1). This is used by the error estimators to 
        incorporate the error in the probabilities.
    
    Results:
    --------
    transition_probabilities : defaultdict
        The probabilities of transitions.
    
    transition_counts : defaultdict
        The counts of transitions to all visited states.    
    """
    
    transition_counts = defaultdict(int)
    transition_probabilities = defaultdict(float)
    completed_prob = 0.0
    completed_count = 0
    
    for results_filename in results_filename_list:
        assert os.path.exists(results_filename), "You must perform successful "\
            "extractions and runs of all BD milestones if k-on settings are "\
            "provided in the model XML. Missing file: " \
            + results_filename
        root = ET.parse(results_filename)
        reactions = root.find("reactions")
        n_trajectories = int(reactions.find("n_trajectories").text.strip())
        stuck = int(reactions.find("stuck").text.strip())
        escaped = int(reactions.find("escaped").text.strip())
        
        for completed in reactions.iter("completed"):
            name = int(completed.find("name").text.strip())
            n = int(completed.find("n").text.strip())
            transition_counts[name] += n
            completed_count += n
            
        transition_counts["escaped"] += escaped
        transition_counts["stuck"] += stuck
    
    for key in transition_counts:
        n = transition_counts[key]
        avg = n / (completed_count + escaped)
        if sample_error_from_normal:
            assert n > 1, "Too few transitions to compute error."
            std_dev = avg / np.sqrt(n-1)
            transition_probabilities[key] = np.random.normal(
                loc=avg, scale=std_dev)
        else:
            transition_probabilities[key] = avg
            
        if key not in ["escaped", "stuck"]:
            completed_prob += transition_probabilities[key]
    
    transition_probabilities["escaped"] = 1.0 - completed_prob
    return transition_probabilities, transition_counts

def combine_fhpd_results(bd_milestone, fhpd_directories, 
                         combined_results_filename):
    """
    Read all results files in the first-hitting-point-distribution 
    (FHPD) directories and combine them into a single results file
    to be placed in the bd_milestone directory.
    """
    
    reaction_dict = defaultdict(float)
    number_escaped = 0
    number_stuck = 0
    number_total = 0
    number_total_check = 0
    results_filename_list = []
    if len(fhpd_directories) == 0:
        return
    
    for fhpd_directory in fhpd_directories:
        results_glob = os.path.join(fhpd_directory, 
                                    "results*.xml")
        results_filename_list += glob.glob(results_glob)
    
    if len(results_filename_list) == 0:
        print("No BD output files found.")
        return
    
    for results_filename in results_filename_list:
        tree = ET.parse(results_filename)
        root = tree.getroot()
        reactions_XML = root.find("reactions")
        number_total += int(reactions_XML.find("n_trajectories").text.strip())
        number_stuck += int(reactions_XML.find("stuck").text.strip())
        number_escaped += int(reactions_XML.find("escaped").text.strip())
        for completed_XML in reactions_XML.iter("completed"):
            name = completed_XML.find("name").text.strip()
            n = int(completed_XML.find("n").text.strip())
            reaction_dict[name] += n
            number_total_check += n
        
    assert number_total == number_total_check + number_stuck + number_escaped
    for completed_XML in reactions_XML.iter("completed"):
        reactions_XML.remove(completed_XML)
    
    reactions_XML.find("n_trajectories").text = str(number_total)
    reactions_XML.find("stuck").text = str(number_stuck)
    reactions_XML.find("escaped").text = str(number_escaped)
    for key in reaction_dict:
        completed_XML = ET.SubElement(reactions_XML, "completed")
        completed_XML.text = "\n      "
        completed_XML.tail = "\n  "
        name_XML = ET.SubElement(completed_XML, "name")
        name_XML.text = key
        name_XML.tail = "\n      "
        n_XML = ET.SubElement(completed_XML, "n")
        n_XML.text = str(int(reaction_dict[key]))
        n_XML.tail = "\n    "
        
    xmlstr = ET.tostring(root).decode("utf-8")
    with open(combined_results_filename, 'w') as f:
        f.write(xmlstr)
        
    return

class Data_sample():
    """
    Represent a set of data needed to compute kinetic or thermodynamic
    quantities of interest using the SEEKR method. The Data_sample may
    be constructed directly from average times and rates, or may be 
    generated from a random distribution.
    
    Attributes:
    -----------
    model : Model()
        The model contains all the settings, parameters, directories,
        and file names used to perform a SEEKR2 simulation.
        
    N_ij : numpy.array()
        2-dimensional array of transition counts from milestone i to 
        milestone j.
    
    R_i : numpy.array()
        1-dimensional array of incubation times for each milestone i.
    
    Q : numpy.array()
        The rate matrix constructed from transition counts and times.
        No sink state is defined - probability is conserved for 
        thermodynamics calculations.
    
    Q_hat : numpy.array()
        Same as attribute Q, but one or more sink states are defined - 
        probability is not conserved, allowing kinetics calculations.
    
    K : numpy.array()
        The probability transition matrix made only from transition
        counts - it is equivalent to a Markov transition matrix.
        Probability is conserved for thermodynamics calculations.
    
    K_hat : numpy.array()
        Same as attribute Q, except one or more sink states are defined
        and probability is not conserved, allowing kinetics 
        calculations.
    
    p_i : numpy.array()
        Stationary probability distribution along the milestones, 
        which can be used to compute other thermodynamic quantities, 
        such as the attribute free_energy_profile.
    
    free_energy_profile : numpy.array()
        The stationary free energy profile along the milestones.
        
    MFPTs : dict
        A dictionary whose keys are 2-tuples of milestone indices
        (source milestone, destination milestone) and whose values
        are mean first passage times (MFPTs) between these states.
        States can be added to this dictionary by being either end
        states or the bulk state.
        
    k_off : float
        The off-rate constant from a stationary distribution across
        all the milestones to the bulk state.
        
    k_on : dict
        A dictionary whose keys are milestone indices (which are end
        states) and whose values represent the 2nd-order on-rate 
        constant.
        
    bd_transition_counts : dict
        Keep track of transition counts for each BD state. This is a
        dictionary of dictionaries, with keys of "b_surface" or 
        integers representing BD milestones. The values are 
        dictionaries whose keys are states such as milestone indices
        or the string "escaped", "stuck", and whose values are counts
        of transitions. This attribute is primarily used for 
        convergence estimates.
    """
    
    def __init__(self, model):
        self.model = model
        self.N_ij = None
        self.R_i = None
        self.Q = None
        self.Q_hat = None
        self.K = None
        self.K_hat = None
        self.p_i = None
        #self.p_i_hat = None
        self.free_energy_profile = None
        self.MFPTs = None
        self.k_off = None
        self.k_ons = {}
        self.b_surface_k_ons_src = None
        self.b_surface_k_on_errors_src = None
        #self.b_surface_reaction_probabilities = None # REMOVE?
        #self.b_surface_reaction_probability_errors = None # REMOVE?
        #self.b_surface_transition_counts = None # REMOVE?
        self.bd_transition_counts = {}
        self.bd_transition_probabilities = {}
    
    def parse_browndye_results(self, bd_sample_from_normal=False):
        """
        Parse Browndye2 output files to fill out the milestoning model.
        
        Parameters:
        -----------
        
        bd_sample_from_normal : bool, default False
            If set to True, then k-on quantities will have a random
            fluctuation introduced in a magnitude proportional to k-on
            errors. This is used only for error estimations.
        """
        
        b_surface_output_file_glob = os.path.join(
            self.model.anchor_rootdir,
            self.model.k_on_info.b_surface_directory, 
            self.model.k_on_info.bd_output_glob)
        output_file_list = glob.glob(b_surface_output_file_glob)
        output_file_list = base.order_files_numerically(output_file_list)
        if len(output_file_list) > 0:
            if self.model.browndye_settings is not None:
                k_ons_src, k_on_errors_src, reaction_probabilities, \
                    reaction_probability_errors, transition_counts = \
                    browndye_run_compute_rate_constant(os.path.join(
                        self.model.browndye_settings.browndye_bin_dir,
                        "compute_rate_constant"), output_file_list, 
                        sample_error_from_normal=bd_sample_from_normal)
                self.bd_transition_counts["b_surface"] = transition_counts
                self.bd_transition_probabilities["b_surface"] = reaction_probabilities
                self.b_surface_k_ons_src = k_ons_src
                self.b_surface_b_surface_k_on_errors_src = k_on_errors_src
                #self.b_surface_reaction_probabilities = reaction_probabilities # REMOVE?
                #self.b_surface_reaction_probability_errors = reaction_probability_errors # REMOVE?
            else:
                raise Exception("No valid BD program settings provided.")
            
        if len(self.model.k_on_info.bd_milestones) > 0:
            for bd_milestone in self.model.k_on_info.bd_milestones:
                bd_milestone_results_file = os.path.join(
                    self.model.anchor_rootdir, bd_milestone.directory, 
                    "results.xml")
                
                if not os.path.exists(bd_milestone_results_file):
                    bd_directory_list_glob = os.path.join(
                        self.model.anchor_rootdir, 
                        bd_milestone.directory, 
                        "first_hitting_point_distribution", "lig*/")
                    bd_directory_list = glob.glob(
                        bd_directory_list_glob)
                    if len(bd_directory_list) == 0:
                        continue
                    combine_fhpd_results(bd_milestone, 
                                         bd_directory_list, 
                                         bd_milestone_results_file)
                    
                transition_probabilities, transition_counts = \
                    browndye_parse_bd_milestone_results(
                        [bd_milestone_results_file])
                self.bd_transition_counts[bd_milestone.index] \
                    = transition_counts
                self.bd_transition_probabilities[bd_milestone.index] \
                        = transition_probabilities
                                                
        return
    
    def compute_rate_matrix(self):
        """
        Compute Q and K from N_ij and R_i.
        """
        self.Q = np.zeros((self.model.num_milestones, 
                           self.model.num_milestones), dtype=np.longdouble)
        for i in range(self.model.num_milestones):
            for j in range(self.model.num_milestones):
                if self.R_i[i] == 0.0:
                    self.Q[i,j] = 0.0
                else:
                    self.Q[i,j] = self.N_ij[i,j] / self.R_i[i]
                assert self.Q[i,j] >= 0.0, "self.Q[i,j]: {}".format(self.Q[i,j])
                    
        for i in range(self.model.num_milestones):
            row_sum = np.sum(self.Q[i])
            if row_sum == 0:
                new_row_sum = 0.0
                for j in range(self.model.num_milestones):
                    self.Q[i,j] = self.Q[j,i]
                    new_row_sum += self.Q[j,i]
                    
                self.Q[i,i] = -new_row_sum
            else:
                self.Q[i,i] = -row_sum
        
        self.K = Q_to_K(self.Q)
        return
    
    def calculate_thermodynamics(self):
        """
        Use this data sample's statistics to construct the 
        thermodynamic quantities.
        """
        eigvals, eigvecs = la.eig(self.K.T)
        closest_eigval = -1e9
        closest_eigvec = None
        for i, eigval, in enumerate(eigvals):
            if (eigval - 1.0)**2 < (closest_eigval - 1.0)**2:
                closest_eigval = eigval
                closest_eigvec = eigvecs[:,i]
        
        K = abs(self.K)
        q_i = np.real(closest_eigvec / np.sum(closest_eigvec))
        q_i = q_i @ np.linalg.matrix_power(K, MATRIX_EXPONENTIAL)
        q_i = q_i / np.sum(q_i)
        incubation_times = np.zeros(self.model.num_milestones)
        p_i = np.zeros(self.model.num_milestones)
        for i in range(self.model.num_milestones):
            N_i = 0
            for j in range(self.model.num_milestones):
                N_i += self.N_ij[i,j]
            
            if N_i == 0:
                incubation_times[i] = -1.0/self.Q[i,i]
            else:
                incubation_times[i] = self.R_i[i] / N_i

        for i, q_i_val in enumerate(q_i):
            p_i[i] = abs(q_i_val * incubation_times[i])
        
        sum_p_i = np.sum(p_i)
        for i in range(self.model.num_milestones):
            p_i[i] /= sum_p_i
        
        self.q_i = q_i
        self.p_i = p_i
        self.free_energy_profile = np.zeros(self.p_i.shape)
        highest_p_i = max(self.p_i)
        for i, p_i_val in enumerate(self.p_i):
            free_energy = -GAS_CONSTANT*self.model.temperature*np.log(
                p_i_val / highest_p_i)
            self.free_energy_profile[i] = free_energy
        
        return
        
    def calculate_kinetics(self, pre_equilibrium_approx=False):
        """
        Once the rate matrix Q is computed, determine the timescales 
        and probabilities of transfers between different states. Fill
        out all kinetics quantities.
        
        Parameters:
        -----------
        
        pre_equilibrium_approx : bool, default False
            Whether to use the pre-equilibrium approximation for
            computing kinetics.
            
        
        """
        
        end_milestones = []
        bulk_milestones = []
        MFPTs = {}
        k_off = 0.0
        k_ons = {}
        for alpha, anchor in enumerate(self.model.anchors):
            if anchor.endstate:
                for milestone_id in anchor.get_ids():
                    if self.model.get_type() == "elber":
                        if anchor.alias_from_id(milestone_id) == 3: 
                            # TODO: hacky
                            continue
                    end_milestones.append(milestone_id)
            if anchor.bulkstate:
                for milestone_id in anchor.get_ids():
                    bulk_milestones.append(milestone_id)

        # first, make the bulk state the sink state to compute k_offs
        Q_hat = self.Q[:,:]
        p_i_hat = self.p_i[:]
        #if self.model.k_on_info:
        #    K_hat = self.K[:,:]
        
        n = len(self.Q)
        for bulk_milestone in sorted(bulk_milestones, reverse=True):
            Q_hat = minor2d(Q_hat, bulk_milestone, bulk_milestone)
            p_i_hat = minor1d(p_i_hat, bulk_milestone)
        
        Q_hat = Q_hat.astype(dtype=np.longdouble)
        if pre_equilibrium_approx:
            lowest_p_i = np.min(self.p_i)
            lowest_i = np.argmin(self.p_i)
            assert lowest_p_i >= 0.0, \
                "Negative stationary probability detected."
            if lowest_i == n-1:
                k_off = lowest_p_i * Q_hat[lowest_i-1,lowest_i]
            else: 
                k_off = lowest_p_i * Q_hat[lowest_i,lowest_i+1]
            bulk_times = np.ones(p_i_hat.shape) / k_off
            
        else:
            #negative_unity = np.zeros((len(Q_hat)), dtype=np.longdouble)    
            #negative_unity[:] = -1.0
            #bulk_times = la.solve(Q_hat, negative_unity)
            bulk_times = solve_rate_matrix(Q_hat)
        
        for end_milestone in end_milestones:
            if end_milestone in bulk_milestones:
                continue
            # must account for the removal of bulk state to matrix indices
            no_bulk_index = end_milestone
            for bulk_milestone in bulk_milestones:
                if end_milestone > bulk_milestone: 
                    no_bulk_index -= 1
                
            mfpt = bulk_times[no_bulk_index]    
            MFPTs[(end_milestone, "bulk")] = mfpt
        
        MFPT_to_bulk = 0
        assert bulk_times.shape == p_i_hat.shape
        for i, bulk_time in enumerate(bulk_times):
            MFPT_to_bulk += bulk_time * p_i_hat[i]
        
        # convert to 1/s
        k_off = 1.0e12 / MFPT_to_bulk
        
        # Next, compute the MFPTs between different states
        for end_milestone_dest in end_milestones:
            if end_milestone_dest in bulk_milestones:
                continue
            Q_hat = minor2d(self.Q[:], end_milestone_dest, end_milestone_dest)
            #I = np.zeros((len(Q_hat)), dtype = float)    
            #I[:] = 1.0
            #end_state_times = la.solve(Q_hat, -I)
            end_state_times = solve_rate_matrix(Q_hat)
            for end_milestone_src in end_milestones:
                if end_milestone_dest == end_milestone_src:
                    # don't get the MFPT from a milestone to itself
                    continue
                if end_milestone_src in bulk_milestones:
                    # a bulk milestone will never be a source
                    continue
                mfpt = end_state_times[end_milestone_src]
                MFPTs[(end_milestone_src, end_milestone_dest)] = mfpt
        
        if self.model.k_on_info:
            K_hat = self.K[:,:]
            for end_milestone in end_milestones:
                K_hat[end_milestone, :] = 0.0
                K_hat[end_milestone, end_milestone] = 1.0
            
            p_i_hat = self.p_i[:]
            n = K_hat.shape[0]
            source_vec = np.zeros((n,1))
            
            if len(self.bd_transition_counts) > 0:
                if len(bulk_milestones) > 0:
                    bulk_milestone = bulk_milestones[0]
                    for bd_milestone in self.model.k_on_info.bd_milestones:
                        source_index = bd_milestone.outer_milestone.index
                        if self.b_surface_k_ons_src is None:
                            raise Exception("Missing b-surface simulations.")
                            
                        source_vec[source_index] \
                            = self.b_surface_k_ons_src[source_index]
                            
                        transition_probabilities \
                            = self.bd_transition_probabilities[
                                bd_milestone.index]
                        K_hat[source_index, :] = 0.0
                        for key in transition_probabilities:
                            value = transition_probabilities[key]
                            if key in ["escaped", "stuck"]:
                                pass
                            else:
                                K_hat[source_index, key] = value
<<<<<<< HEAD
                
=======
>>>>>>> 48a08618
                K_hat_inf = np.linalg.matrix_power(K_hat, MATRIX_EXPONENTIAL)
                end_k_ons = np.dot(K_hat_inf.T, source_vec)
                for end_milestone in end_milestones:
                    k_ons[end_milestone] = end_k_ons[end_milestone]
                self.K_hat = K_hat
                self.k_ons = k_ons
        
        self.Q_hat = Q_hat
        #self.p_i_hat = p_i_hat # TODO: remove after successful CI test
        self.MFPTs = MFPTs
        self.k_off = k_off
        return
    
    def monte_carlo_milestoning_error(self, num=1000, skip=100, stride=1, 
                                      verbose=False, 
                                      pre_equilibrium_approx=False):
        """
        Calculates an error estimate by sampling a distribution of rate 
        matrices assumming a Poisson (gamma) distribution with 
        parameters Nij and Ri using Markov chain Monte Carlo.
            
        Enforces detailed Balance-- using a modified version of 
        Algorithm 4 from Noe 2008 for rate matrices.-- 
        Distribution is:  p(Q|N) = p(Q)p(N|Q)/p(N) = 
            p(Q) PI(q_ij**N_ij * exp(-q_ij * Ri))
            
        Parameters
        ----------
        
        num : int, default 1000
            number of rate matrix (Q) samples to be generated
            
        skip : int, default 100
            number of inital rate matrix samples to skip for "burn in"
            
        stride : int, default 1
            frequency at which rate matrix samples are recorded- larger
            frequency reduces correlation between samples
            
        verbose : bool, default False
            allow additional verbosity/printing
        
        pre_equilibrium_approx : bool, default False
            Whether to use the pre-equilibrium approximation for
            computing kinetics.
        """
        N = self.N_ij
        R = self.R_i
        Q = self.Q[:]
        m = Q.shape[0] #get size of count matrix
        Q_mats = []
        MFPTs_list = defaultdict(list)
        MFPTs_error = defaultdict(float)
        k_off_list = []
        k_ons_list = defaultdict(list)
        k_ons_error = defaultdict(float)
        p_i_list = []
        free_energy_profile_list = []
        Qnew = Q[:,:]
        if verbose: print("collecting ", num, " MCMC samples from ", 
                          num*(stride) + skip, " total moves")  
        for counter in range(num * (stride) + skip):
            #if verbose: print("MCMC stepnum: ", counter)
            Qnew = Q[:,:]
            for i in range(m): # rows
                for j in range(m): # columns
                    if i == j: continue
                    if Qnew[i,j] == 0.0: continue
                    if Qnew[j,j] == 0.0: continue
                    if N[i,j] == 0: continue
                    if R[i] == 0: continue
                    Q_gamma = 0
                    delta = Qnew[i,j]
                    while ((delta) >= (Qnew[i,j])):
                        Q_gamma = gamma.rvs(a=N[i,j], scale = 1/R[i],)
                        delta =  Qnew[i,j] - Q_gamma
        
                    log_p_Q_old = N[i,j] * np.log(Qnew[i,j])  - Qnew[i,j] * R[i] 
                    log_p_Q_new = N[i,j] * np.log(Qnew[i,j] - delta) - \
                        (Qnew[i,j] - delta) * R[i]     
                    if verbose: print("log P(Q_new)", log_p_Q_new)
                    if verbose: print("log P(Q_old)", log_p_Q_old)
    
                    r2 = random.random()  
                    p_acc =  log_p_Q_new - log_p_Q_old
                    if verbose: print("p_acc", p_acc, "r", np.log(r2))
                        
                    if np.log(r2) <= p_acc: 
                        #log(r) can be directly compared to 
                        # log-likelihood acceptance, p_acc
                        if verbose: print("performing non-reversible element "\
                                          "shift...")
                        Qnew[i,i] = (Qnew[i,i]) + delta
                        Qnew[i,j] = Qnew[i,j] - delta
                        if verbose: print(Qnew)
    
            if counter > skip and counter % stride == 0:
                self.Q = Qnew
                self.K = Q_to_K(self.Q)
                self.calculate_thermodynamics()
                self.calculate_kinetics(pre_equilibrium_approx,
                                        bd_sample_from_normal=True)
                p_i_list.append(self.p_i)
                free_energy_profile_list.append(self.free_energy_profile)
                for key in self.MFPTs:
                    MFPTs_list[key].append(self.MFPTs[key])
                k_off_list.append(self.k_off)
                if self.model.k_on_info:
                    for key in self.k_ons:
                        k_ons_list[key].append(self.k_ons[key])  
     
            Q = Qnew
        if verbose: print("final MCMC matrix", Q)
        p_i_error = np.zeros(self.p_i.shape)
        free_energy_profile_err = np.zeros(self.free_energy_profile.shape)
        for i in range(p_i_error.shape[0]):
            p_i_val_list = []
            for j in range(len(p_i_list)):
                p_i_val_list.append(p_i_list[j][i])
            p_i_error[i] = np.std(p_i_val_list)
        
        for i in range(free_energy_profile_err.shape[0]):
            free_energy_profile_val_list = []
            for j in range(len(free_energy_profile_list)):
                free_energy_profile_val_list.append(free_energy_profile_list[j][i])
            free_energy_profile_err[i] = np.std(free_energy_profile_val_list)
        for key in self.MFPTs:
            MFPTs_error[key] = np.std(MFPTs_list[key])
        k_off_error = np.std(k_off_list)
        if self.model.k_on_info:
            for key in self.k_ons:
                k_ons_error[key] = np.std(k_ons_list[key])
        
        return p_i_error, free_energy_profile_err, MFPTs_error, k_off_error, \
            k_ons_error<|MERGE_RESOLUTION|>--- conflicted
+++ resolved
@@ -794,10 +794,7 @@
                                 pass
                             else:
                                 K_hat[source_index, key] = value
-<<<<<<< HEAD
-                
-=======
->>>>>>> 48a08618
+
                 K_hat_inf = np.linalg.matrix_power(K_hat, MATRIX_EXPONENTIAL)
                 end_k_ons = np.dot(K_hat_inf.T, source_vec)
                 for end_milestone in end_milestones:
